--- conflicted
+++ resolved
@@ -2954,228 +2954,6 @@
         return Version(importlib.metadata.version('torch')) >= Version(target)
 
 
-<<<<<<< HEAD
-# class ArgParserUtils:
-    
-#     @staticmethod
-#     def parse_type(return_type: Callable[[str], T]) -> Callable[[str], T]:
-
-#         def _parse_type(val: str) -> T:
-#             try:
-#                 if return_type is json.loads and not re.match("^{.*}$", val):
-#                     return cast(T, nullable_kvs(val))
-#                 return return_type(val)
-#             except ValueError as e:
-#                 raise argparse.ArgumentTypeError(
-#                     f"Value {val} cannot be converted to {return_type}.") from e
-
-#         return _parse_type
-
-
-#     @staticmethod
-#     def optional_type(
-#             return_type: Callable[[str], T]) -> Callable[[str], Optional[T]]:
-
-#         def _optional_type(val: str) -> Optional[T]:
-#             if val == "" or val == "None":
-#                 return None
-#             return parse_type(return_type)(val)
-
-#         return _optional_type
-
-
-#     @staticmethod
-#     def union_dict_and_str(val: str) -> Optional[Union[str, dict[str, str]]]:
-#         if not re.match("^{.*}$", val):
-#             return str(val)
-#         return optional_type(json.loads)(val)
-
-
-#     @deprecated(
-#         "Passing a JSON argument as a string containing comma separated key=value "
-#         "pairs is deprecated. This will be removed in v0.10.0. Please use a JSON "
-#         "string instead.")
-#     def nullable_kvs(val: str) -> dict[str, int]:
-#         """Parses a string containing comma separate key [str] to value [int]
-#         pairs into a dictionary.
-
-#         Args:
-#             val: String value to be parsed.
-
-#         Returns:
-#             Dictionary with parsed values.
-#         """
-#         out_dict: dict[str, int] = {}
-#         for item in val.split(","):
-#             kv_parts = [part.lower().strip() for part in item.split("=")]
-#             if len(kv_parts) != 2:
-#                 raise argparse.ArgumentTypeError(
-#                     "Each item should be in the form KEY=VALUE")
-#             key, value = kv_parts
-
-#             try:
-#                 parsed_value = int(value)
-#             except ValueError as exc:
-#                 msg = f"Failed to parse value of item {key}={value}"
-#                 raise argparse.ArgumentTypeError(msg) from exc
-
-#             if key in out_dict and out_dict[key] != parsed_value:
-#                 raise argparse.ArgumentTypeError(
-#                     f"Conflicting values specified for key: {key}")
-#             out_dict[key] = parsed_value
-
-#         return out_dict
-
-
-#     def is_type(type_hint: TypeHint, type: TypeHintT) -> TypeIs[TypeHintT]:
-#         """Check if the type hint is a specific type."""
-#         return type_hint is type or get_origin(type_hint) is type
-
-
-#     def contains_type(type_hints: set[TypeHint], type: TypeHintT) -> bool:
-#         """Check if the type hints contain a specific type."""
-#         return any(is_type(type_hint, type) for type_hint in type_hints)
-
-
-#     def get_type(type_hints: set[TypeHint], type: TypeHintT) -> TypeHintT:
-#         """Get the specific type from the type hints."""
-#         return next((th for th in type_hints if is_type(th, type)), None)
-
-
-#     def literal_to_kwargs(type_hints: set[TypeHint]) -> dict[str, Any]:
-#         """Convert Literal type hints to argparse kwargs."""
-#         type_hint = get_type(type_hints, Literal)
-#         choices = get_args(type_hint)
-#         choice_type = type(choices[0])
-#         if not all(isinstance(choice, choice_type) for choice in choices):
-#             raise ValueError(
-#                 "All choices must be of the same type. "
-#                 f"Got {choices} with types {[type(c) for c in choices]}")
-#         return {"type": choice_type, "choices": sorted(choices)}
-
-
-#     def is_not_builtin(type_hint: TypeHint) -> bool:
-#         """Check if the class is not a built-in type."""
-#         return type_hint.__module__ != "builtins"
-
-
-#     def get_type_hints(type_hint: TypeHint) -> set[TypeHint]:
-#         """Extract type hints from Annotated or Union type hints."""
-#         type_hints: set[TypeHint] = set()
-#         origin = get_origin(type_hint)
-#         args = get_args(type_hint)
-
-#         if origin is Annotated:
-#             type_hints.update(get_type_hints(args[0]))
-#         elif origin is Union:
-#             for arg in args:
-#                 type_hints.update(get_type_hints(arg))
-#         else:
-#             type_hints.add(type_hint)
-
-#         return type_hints
-
-
-#     def get_kwargs(cls: ConfigType) -> dict[str, Any]:
-#         cls_docs = get_attr_docs(cls)
-#         kwargs = {}
-#         for field in fields(cls):
-#             # Get the set of possible types for the field
-#             type_hints: set[TypeHint] = get_type_hints(field.type)
-
-#             # If the field is a dataclass, we can use the model_validate_json
-#             generator = (th for th in type_hints if is_dataclass(th))
-#             dataclass_cls = next(generator, None)
-
-#             # Get the default value of the field
-#             if field.default is not MISSING:
-#                 default = field.default
-#             elif field.default_factory is not MISSING:
-#                 default = field.default_factory()
-
-#             # Get the help text for the field
-#             name = field.name
-#             help = cls_docs[name].strip()
-#             # Escape % for argparse
-#             help = help.replace("%", "%%")
-
-#             # Initialise the kwargs dictionary for the field
-#             kwargs[name] = {"default": default, "help": help}
-
-#             # Set other kwargs based on the type hints
-#             json_tip = """\n\nShould either be a valid JSON string or JSON keys
-#             passed individually. For example, the following sets of arguments are
-#             equivalent:\n\n
-#             - `--json-arg '{"key1": "value1", "key2": {"key3": "value2"}}'`\n
-#             - `--json-arg.key1 value1 --json-arg.key2.key3 value2`\n\n"""
-#             if dataclass_cls is not None:
-
-#                 def parse_dataclass(val: str, cls=dataclass_cls) -> Any:
-#                     try:
-#                         if hasattr(cls, "from_cli"):
-#                             return cls.from_cli(val)
-#                         return TypeAdapter(cls).validate_json(val)
-#                     except ValidationError as e:
-#                         raise argparse.ArgumentTypeError(repr(e)) from e
-
-#                 kwargs[name]["type"] = parse_dataclass
-#                 kwargs[name]["help"] += json_tip
-#             elif contains_type(type_hints, bool):
-#                 # Creates --no-<name> and --<name> flags
-#                 kwargs[name]["action"] = argparse.BooleanOptionalAction
-#             elif contains_type(type_hints, Literal):
-#                 kwargs[name].update(literal_to_kwargs(type_hints))
-#             elif contains_type(type_hints, tuple):
-#                 type_hint = get_type(type_hints, tuple)
-#                 types = get_args(type_hint)
-#                 tuple_type = types[0]
-#                 assert all(t is tuple_type for t in types if t is not Ellipsis), (
-#                     "All non-Ellipsis tuple elements must be of the same "
-#                     f"type. Got {types}.")
-#                 kwargs[name]["type"] = tuple_type
-#                 kwargs[name]["nargs"] = "+" if Ellipsis in types else len(types)
-#             elif contains_type(type_hints, list):
-#                 type_hint = get_type(type_hints, list)
-#                 types = get_args(type_hint)
-#                 assert len(types) == 1, (
-#                     "List type must have exactly one type. Got "
-#                     f"{type_hint} with types {types}")
-#                 kwargs[name]["type"] = types[0]
-#                 kwargs[name]["nargs"] = "+"
-#             elif contains_type(type_hints, int):
-#                 kwargs[name]["type"] = int
-#                 # Special case for large integers
-#                 if name in {"max_model_len", "max_num_batched_tokens"}:
-#                     kwargs[name]["type"] = human_readable_int
-#             elif contains_type(type_hints, float):
-#                 kwargs[name]["type"] = float
-#             elif (contains_type(type_hints, dict)
-#                 and (contains_type(type_hints, str)
-#                     or any(is_not_builtin(th) for th in type_hints))):
-#                 kwargs[name]["type"] = union_dict_and_str
-#             elif contains_type(type_hints, dict):
-#                 kwargs[name]["type"] = parse_type(json.loads)
-#                 kwargs[name]["help"] += json_tip
-#             elif (contains_type(type_hints, str)
-#                 or any(is_not_builtin(th) for th in type_hints)):
-#                 kwargs[name]["type"] = str
-#             else:
-#                 raise ValueError(
-#                     f"Unsupported type {type_hints} for argument {name}.")
-
-#             # If the type hint was a sequence of literals, use the helper function
-#             # to update the type and choices
-#             if get_origin(kwargs[name].get("type")) is Literal:
-#                 kwargs[name].update(literal_to_kwargs({kwargs[name]["type"]}))
-
-#             # If None is in type_hints, make the argument optional.
-#             # But not if it's a bool, argparse will handle this better.
-#             if type(None) in type_hints and not contains_type(type_hints, bool):
-#                 kwargs[name]["type"] = optional_type(kwargs[name]["type"])
-#                 if kwargs[name].get("choices"):
-#                     kwargs[name]["choices"].append("None")
-#         return kwargs
-=======
 # Helper function used in testing.
 def _is_torch_equal_or_newer(torch_version: str, target: str) -> bool:
     torch_version = version.parse(torch_version)
@@ -3207,5 +2985,4 @@
 def has_deep_gemm() -> bool:
     """Whether the optional `deep_gemm` package is available."""
 
-    return _has_module("deep_gemm")
->>>>>>> 86debab5
+    return _has_module("deep_gemm")