--- conflicted
+++ resolved
@@ -29,12 +29,8 @@
 from vllm.v1.engine.core import EngineCoreProc
 from vllm.v1.engine.core_client import CoreEngineProcManager
 from vllm.v1.executor.abstract import Executor
-<<<<<<< HEAD
+from vllm.v1.metrics.prometheus import setup_multiprocess_prometheus
 from vllm.v1.utils import (CoreEngine, get_engine_client_zmq_addr, shutdown,
-=======
-from vllm.v1.metrics.prometheus import setup_multiprocess_prometheus
-from vllm.v1.utils import (CoreEngine, get_engine_client_zmq_addr,
->>>>>>> 1bf3a631
                            wait_for_engine_startup)
 
 logger = init_logger(__name__)
