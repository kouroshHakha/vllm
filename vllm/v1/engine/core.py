--- conflicted
+++ resolved
@@ -20,12 +20,7 @@
 from vllm.lora.request import LoRARequest
 from vllm.transformers_utils.config import (
     maybe_register_config_serialize_by_value)
-<<<<<<< HEAD
-from vllm.utils import (get_exception_traceback, make_zmq_socket,
-                        resolve_obj_by_qualname, zmq_socket_ctx)
-=======
-from vllm.utils import resolve_obj_by_qualname, zmq_socket_ctx
->>>>>>> 7c02d6a1
+from vllm.utils import make_zmq_socket, resolve_obj_by_qualname, zmq_socket_ctx
 from vllm.v1.core.kv_cache_utils import (get_kv_cache_config,
                                          unify_kv_cache_configs)
 from vllm.v1.core.sched.interface import SchedulerInterface
@@ -325,7 +320,11 @@
         log_stats: bool,
         engine_index: int = 0,
     ):
-<<<<<<< HEAD
+        input_queue = queue.Queue[tuple[EngineCoreRequestType, Any]]()
+
+        executor_fail_callback = lambda: input_queue.put_nowait(
+            (EngineCoreRequestType.EXECUTOR_FAILED, b''))
+
         # Create input socket.
         input_ctx = zmq.Context()
         identity = engine_index.to_bytes(length=2, byteorder="little")
@@ -343,7 +342,8 @@
             self._init_data_parallel(vllm_config)
 
             # Initialize engine core and model.
-            super().__init__(vllm_config, executor_class, log_stats)
+            super().__init__(vllm_config, executor_class, log_stats,
+                             executor_fail_callback)
 
             self.step_fn = (self.step if self.batch_queue is None else
                             self.step_with_batch_queue)
@@ -362,16 +362,17 @@
             # and to overlap some serialization/deserialization with the
             # model forward pass.
             # Threads handle Socket <-> Queues and core_busy_loop uses Queue.
-            self.input_queue: queue.Queue[tuple[EngineCoreRequestType,
-                                                Any]] = queue.Queue()
-            self.output_queue: queue.Queue[EngineCoreOutputs] = queue.Queue()
+            self.input_queue = input_queue
+            self.output_queue = queue.Queue[Union[EngineCoreOutputs, bytes]]()
             threading.Thread(target=self.process_input_socket,
                              args=(input_socket, ),
                              daemon=True).start()
             input_socket = None
-            threading.Thread(target=self.process_output_socket,
-                             args=(output_address, engine_index),
-                             daemon=True).start()
+            self.output_thread = threading.Thread(
+                target=self.process_output_socket,
+                args=(output_address, engine_index),
+                daemon=True)
+            self.output_thread.start()
         finally:
             if input_socket is not None:
                 input_socket.close(linger=0)
@@ -405,35 +406,6 @@
             setattr(parallel_config, key, value)
 
         return output_socket_address
-=======
-        input_queue = queue.Queue[tuple[EngineCoreRequestType, Any]]()
-
-        executor_fail_callback = lambda: input_queue.put_nowait(
-            (EngineCoreRequestType.EXECUTOR_FAILED, b''))
-
-        super().__init__(vllm_config, executor_class, log_stats,
-                         executor_fail_callback)
-
-        self.step_fn = (self.step if self.batch_queue is None else
-                        self.step_with_batch_queue)
-        self.global_unfinished_reqs = False
-
-        # Background Threads and Queues for IO. These enable us to
-        # overlap ZMQ socket IO with GPU since they release the GIL,
-        # and to overlap some serialization/deserialization with the
-        # model forward pass.
-        # Threads handle Socket <-> Queues and core_busy_loop uses Queue.
-        self.input_queue = input_queue
-        self.output_queue = queue.Queue[Union[EngineCoreOutputs, bytes]]()
-        threading.Thread(target=self.process_input_socket,
-                         args=(input_path, engine_index),
-                         daemon=True).start()
-        self.output_thread = threading.Thread(
-            target=self.process_output_socket,
-            args=(output_path, engine_index),
-            daemon=True)
-        self.output_thread.start()
->>>>>>> 7c02d6a1
 
     @staticmethod
     def run_engine_core(*args,
@@ -578,9 +550,6 @@
             and not isinstance(v, p.annotation) else v
             for v, p in zip(args, arg_types))
 
-<<<<<<< HEAD
-    def process_input_socket(self, input_socket: zmq.Socket):
-=======
     def _send_engine_dead(self):
         """Send EngineDead status to the EngineCoreClient."""
 
@@ -593,8 +562,7 @@
             logger.fatal("vLLM shutdown signal from EngineCore failed "
                          "to send. Please report this issue.")
 
-    def process_input_socket(self, input_path: str, engine_index: int):
->>>>>>> 7c02d6a1
+    def process_input_socket(self, input_socket: zmq.Socket):
         """Input socket IO thread."""
 
         # Msgpack serialization decoding.
