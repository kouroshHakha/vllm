--- conflicted
+++ resolved
@@ -29,13 +29,8 @@
                             EngineCoreRequestType, UtilityOutput)
 from vllm.v1.engine.core import EngineCore, EngineCoreProc
 from vllm.v1.executor.abstract import Executor
-<<<<<<< HEAD
-from vllm.v1.serial_utils import MsgpackDecoder, MsgpackEncoder
+from vllm.v1.serial_utils import MsgpackDecoder, MsgpackEncoder, bytestr
 from vllm.v1.utils import CoreEngineProcManager
-=======
-from vllm.v1.serial_utils import MsgpackDecoder, MsgpackEncoder, bytestr
-from vllm.v1.utils import BackgroundProcHandle
->>>>>>> 8a7368e0
 
 logger = init_logger(__name__)
 
