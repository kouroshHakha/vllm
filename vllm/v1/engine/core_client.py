--- conflicted
+++ resolved
@@ -1,7 +1,6 @@
 # SPDX-License-Identifier: Apache-2.0
 import asyncio
 import contextlib
-import json
 import queue
 import uuid
 import weakref
@@ -474,7 +473,6 @@
                 finished = proc_manager.finished_procs(
                 ) if proc_manager else {}
                 raise RuntimeError("Engine core initialization failed. "
-<<<<<<< HEAD
                                    "See root cause above. "
                                    f"Failed core proc(s): {finished}")
 
@@ -516,6 +514,14 @@
                 engine.state = CoreEngineState.CONNECTED
             elif status == "READY" and (engine.state
                                         == CoreEngineState.CONNECTED):
+                # Setup KV cache config with initialization state from
+                # engine core process.
+
+                # TODO we'll receive one of these per engine in DP case.
+                # How should we aggregate?
+                self.vllm_config.cache_config.num_gpu_blocks = msg[
+                    "num_gpu_blocks"]
+
                 start_pending[0 if local else 1] -= 1
                 engine.state = CoreEngineState.READY
             else:
@@ -525,38 +531,6 @@
 
             logger.debug("%s from %s core engine process %s.", status,
                          "local" if local else "remote", eng_index)
-=======
-                                   "See root cause above.")
-
-            eng_id_bytes, data = sync_input_socket.recv_multipart()
-            eng_id = int.from_bytes(eng_id_bytes, byteorder="little")
-            if eng_id not in identities:
-                raise RuntimeError(f"Unexpected or duplicate engine: {eng_id}")
-            message_dict = json.loads(data.decode('utf-8'))
-            if message_dict['type'] != 'READY':
-                raise RuntimeError(f"Engine {eng_id} failed: {data.decode()}")
-            logger.info("Core engine process %d ready.", eng_id)
-            identities.discard(eng_id)
-            # Setup KV cache config with initialization state from
-            # engine core process.
-            self.vllm_config.cache_config.num_gpu_blocks = message_dict[
-                'num_gpu_blocks']
-
-    def _init_core_engines(
-        self,
-        vllm_config: VllmConfig,
-        new_core_engine: Callable[[int, Optional[int]], CoreEngine],
-        core_engines: list[CoreEngine],
-    ) -> None:
-
-        # Default case - single core engine.
-        core_engine = new_core_engine(
-            vllm_config.parallel_config.data_parallel_rank,
-            vllm_config.parallel_config.data_parallel_rank_local,
-        )
-        core_engines.append(core_engine)
-        self.core_engine = core_engine
->>>>>>> 98060b00
 
     def shutdown(self):
         # Terminate background resources.
